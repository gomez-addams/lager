--- conflicted
+++ resolved
@@ -56,17 +56,9 @@
     {}
 
 public:
-<<<<<<< HEAD
-    watchable() = default;
-    watchable(const watchable&) noexcept {}
-    watchable(watchable&&) noexcept {}
-    watchable& operator=(const watchable&) noexcept { return *this; }
-    watchable& operator=(watchable&&) noexcept { return *this; }
-=======
     watchable_base(const watchable_base& other) noexcept
         : node_(other.node_)
     {}
->>>>>>> 017452a2
 
     watchable_base(watchable_base&& other) noexcept
         : node_{std::move(other.node_)}
